"""
Piezo Controller Module for Auto-Focus functionality
-------------------------------------------------
This module handles the control of the Thorlabs Piezo stage and implements
auto-focus functionality for the confocal microscope.
"""

import time
import numpy as np
import clr
from typing import Tuple, List, Optional, Callable
from System import Decimal  # Use .NET's Decimal type

# Add Thorlabs.Kinesis references
clr.AddReference("C:\\Program Files\\Thorlabs\\Kinesis\\Thorlabs.MotionControl.DeviceManagerCLI.dll")
clr.AddReference("C:\\Program Files\\Thorlabs\\Kinesis\\Thorlabs.MotionControl.GenericPiezoCLI.dll")
clr.AddReference("C:\\Program Files\\Thorlabs\\Kinesis\\ThorLabs.MotionControl.Benchtop.PrecisionPiezoCLI.dll")

from Thorlabs.MotionControl.DeviceManagerCLI import DeviceManagerCLI
from Thorlabs.MotionControl.GenericPiezoCLI import Piezo
from Thorlabs.MotionControl.Benchtop.PrecisionPiezoCLI import BenchtopPrecisionPiezo

class PiezoController:
    def __init__(self, serial_no: str = "44506104"):
        """Initialize the Piezo Controller.
        
        Args:
            serial_no (str): Serial number of the piezo device
        """
        self.serial_no = serial_no
        self.device = None
        self.channel = None
        self._is_connected = False

    def connect(self) -> bool:
        """Connect to the piezo device.
        
        Returns:
            bool: True if connection successful, False otherwise
        """
        try:
            DeviceManagerCLI.BuildDeviceList()
            self.device = BenchtopPrecisionPiezo.CreateBenchtopPiezo(self.serial_no)
            self.device.Connect(self.serial_no)
            self.channel = self.device.GetChannel(1)
            
            if not self.channel.IsSettingsInitialized():
                self.channel.WaitForSettingsInitialized(10000)
                if not self.channel.IsSettingsInitialized():
                    return False
            
            self.channel.StartPolling(250)
            time.sleep(0.25)
            self.channel.EnableDevice()
            time.sleep(0.25)
            
            self.channel.SetPositionControlMode(Piezo.PiezoControlModeTypes.CloseLoop)
            time.sleep(0.25)
            
            self._is_connected = True
            return True
            
        except Exception as e:
            print(f"Error connecting to piezo: {str(e)}")
            self._is_connected = False
            return False

    def disconnect(self):
        """Disconnect from the piezo device."""
        if self._is_connected and self.channel:
            try:
                self.channel.StopPolling()
                self.device.Disconnect()
                self._is_connected = False
            except Exception as e:
                print(f"Error disconnecting from piezo: {str(e)}")

    def get_max_travel(self) -> float:
        """Get the maximum travel range of the piezo.
        
        Returns:
            float: Maximum travel range in micrometers
        """
        if self._is_connected and self.channel:
            # Convert .NET Decimal to float using string conversion
            max_travel = self.channel.GetMaxTravel()
            return float(str(max_travel))
        return 0.0

    def set_position(self, position: float) -> bool:
        """Set the piezo position.
        
        Args:
            position (float): Target position in micrometers
            
        Returns:
            bool: True if successful, False otherwise
        """
        if self._is_connected and self.channel:
            try:
                # Convert float to .NET Decimal using string conversion
                decimal_pos = Decimal.Parse(str(position))
                self.channel.SetPosition(decimal_pos)
                return True
            except Exception as e:
                print(f"Error setting position: {str(e)}")
        return False

    def perform_auto_focus(self, 
                         counter_function: Callable[[], int],
                         step_size: float = 10.0,
                         settling_time: float = 0.1
                         ) -> Tuple[List[float], List[int], float]:
        """Perform auto-focus by scanning the Z axis and measuring counts.
        
        Args:
            counter_function: Function that returns the current count value
            step_size: Step size for Z scanning in µm
            settling_time: Time to wait after each movement in seconds
            
        Returns:
            Tuple containing:
            - List of positions scanned
            - List of counts measured
            - Optimal position found
        """
        if not self._is_connected:
            raise RuntimeError("Piezo not connected")

        max_pos = self.get_max_travel()  # Returns float
        positions = []
        counts = []
<<<<<<< HEAD
        current = Decimal(0)
        step = Decimal(str(step_size))  # Convert float to Decimal

        # Generate position list
        while current <= max_pos:
            positions.append(float(current))  # Convert to float for return value
            current += step

        # Perform Z sweep
        for pos in positions:
            self.set_position(Decimal(str(pos)))  # Convert back to Decimal for piezo control
=======
        current_pos = 0.0

        # Generate position list
        while current_pos <= max_pos:
            positions.append(current_pos)
            current_pos += step_size

        # Perform Z sweep
        for pos in positions:
            self.set_position(pos)  # set_position handles conversion to System.Decimal
>>>>>>> f17caed9
            time.sleep(settling_time)
            count = counter_function()
            counts.append(count)
            print(f'Position: {pos}, counts: {count}')

        # Find optimal position
        optimal_idx = np.argmax(counts)
        optimal_pos = positions[optimal_idx]

        # Move to optimal position
<<<<<<< HEAD
        self.set_position(Decimal(str(optimal_pos)))
=======
        self.set_position(optimal_pos)
>>>>>>> f17caed9
        time.sleep(settling_time)

        return positions, counts, optimal_pos

def simulate_auto_focus() -> Tuple[List[float], List[int], float]:
    """Simulate auto-focus for testing purposes.
    
    Returns:
        Tuple containing:
        - List of positions scanned
        - List of counts measured
        - Optimal position found
    """
    max_pos = 100.0
    step_size = 5.0
    positions = np.arange(0, max_pos + step_size, step_size)
    
    # Simulate a Gaussian distribution of counts
    center = np.random.uniform(30, 70)
    width = 15.0
    noise_level = 200
    peak_height = 1000
    
    counts = noise_level + peak_height * np.exp(-((positions - center) ** 2) / (2 * width ** 2))
    counts = counts + np.random.normal(0, noise_level * 0.1, len(positions))
    counts = counts.astype(int)
    
    # Simulate scanning process
    for i, pos in enumerate(positions):
        time.sleep(0.05)
        print(f'Position: {pos}, counts: {counts[i]}')
    
    optimal_pos = positions[np.argmax(counts)]
    
    return positions.tolist(), counts.tolist(), optimal_pos <|MERGE_RESOLUTION|>--- conflicted
+++ resolved
@@ -130,19 +130,6 @@
         max_pos = self.get_max_travel()  # Returns float
         positions = []
         counts = []
-<<<<<<< HEAD
-        current = Decimal(0)
-        step = Decimal(str(step_size))  # Convert float to Decimal
-
-        # Generate position list
-        while current <= max_pos:
-            positions.append(float(current))  # Convert to float for return value
-            current += step
-
-        # Perform Z sweep
-        for pos in positions:
-            self.set_position(Decimal(str(pos)))  # Convert back to Decimal for piezo control
-=======
         current_pos = 0.0
 
         # Generate position list
@@ -153,7 +140,6 @@
         # Perform Z sweep
         for pos in positions:
             self.set_position(pos)  # set_position handles conversion to System.Decimal
->>>>>>> f17caed9
             time.sleep(settling_time)
             count = counter_function()
             counts.append(count)
@@ -164,11 +150,7 @@
         optimal_pos = positions[optimal_idx]
 
         # Move to optimal position
-<<<<<<< HEAD
-        self.set_position(Decimal(str(optimal_pos)))
-=======
         self.set_position(optimal_pos)
->>>>>>> f17caed9
         time.sleep(settling_time)
 
         return positions, counts, optimal_pos
